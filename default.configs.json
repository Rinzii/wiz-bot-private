--- conflicted
+++ resolved
@@ -15,12 +15,10 @@
     "thresholdMs": 1800000,
     "alertChannelId": "123456789012345678"
   },
-<<<<<<< HEAD
   "colors": {
     "green": "0x57F287",
     "red": "0xED4245",
     "default": "0x5865F2"
-=======
   "fileScanner": {
     "enabled": true,
     "prefixBytes": 512,
@@ -34,7 +32,6 @@
       "maxPolls": 12,
       "maxFileBytes": 33554432
     }
->>>>>>> 46154e99
   },
   "antiSpam": {
     "msgWindowMs": 15000,
