import { Client, GatewayIntentBits, Partials } from "discord.js";
import { join, resolve } from "node:path";
import { CONFIG } from "./config.js";
import { connectMongo } from "./db/mongoose.js";
import { Container, TOKENS } from "./container.js";
import { WarningService } from "./services/WarningService.js";
import { ModerationService } from "./services/ModerationService.js";
import { ChannelMapService } from "./services/ChannelMapService.js";
import { StaffRoleService } from "./services/StaffRoleService.js";
import { AntiSpamService } from "./services/AntiSpamService.js";
import { loadDirCommands, loadDirEvents, loadPlugins } from "./core/loader.js";
import { Logger } from "./utils/logger.js";
import mongoose from "mongoose";
import { ModerationLogService } from "./services/ModerationLogService.js";
import { RuntimeModerationState } from "./services/RuntimeModerationState.js";
<<<<<<< HEAD
import { AllowedInviteService } from "./services/AllowedInviteService.js";
=======
import { VirusTotalService } from "./services/VirusTotalService.js";
>>>>>>> 69c8efb6

async function main() {
  await connectMongo();

  const container = new Container();

  // Logger + Debug state
  const debugState = { channelId: CONFIG.debugChannelId || "" };
  const logger = new Logger({ level: CONFIG.logLevel, mirrorFn: null });
  container.set(TOKENS.Logger, logger);
  container.set(TOKENS.DebugState, debugState);

  // Core services
  const moderationLogService = new ModerationLogService();
  container.set(TOKENS.ModerationLogService, moderationLogService);

  const warningService = new WarningService(moderationLogService);
  container.set(TOKENS.WarningService, warningService);

  const moderationService = new ModerationService(logger, moderationLogService);
  container.set(TOKENS.ModerationService, moderationService);

  container.set(TOKENS.ChannelMapService, new ChannelMapService());
  container.set(TOKENS.StaffRoleService, new StaffRoleService());
  container.set(TOKENS.AntiSpamService, new AntiSpamService(CONFIG.antiSpam));
  container.set(TOKENS.RuntimeModerationState, new RuntimeModerationState());
<<<<<<< HEAD
  const allowedInviteService = new AllowedInviteService();
  container.set(TOKENS.AllowedInviteService, allowedInviteService);

  try {
    const count = await allowedInviteService.loadAll();
    logger?.info?.("invite_guard.allowlist_preload", { count });
  } catch (err) {
    logger?.error?.("invite_guard.allowlist_preload_failed", { error: String(err?.message || err) });
  }
=======
  container.set(TOKENS.VirusTotalService, new VirusTotalService(CONFIG.fileScanner?.virusTotal || {}, logger));
>>>>>>> 69c8efb6

  // Plugins
  const pluginDirs = (CONFIG.privateModuleDirs || []).map(p => resolve(process.cwd(), p));
  const regs = await loadPlugins(pluginDirs);
  for (const r of regs) if (typeof r.register === "function") await r.register(container);

  // Intents/partials
  const intents = new Set([GatewayIntentBits.Guilds, GatewayIntentBits.GuildMembers]);
  const partials = new Set([Partials.Channel, Partials.GuildMember, Partials.Message]);
  for (const r of regs) { (r.intents || []).forEach(i => intents.add(i)); (r.partials || []).forEach(p => partials.add(p)); }

  const client = new Client({ intents: [...intents], partials: [...partials] });
  client.container = container;
  client.commands = new Map();

  moderationService.setClient(client);

  // Commands
  await loadDirCommands(join(process.cwd(), "src", "commands"), client.commands);
  for (const r of regs) for (const d of (r.commandDirs || [])) await loadDirCommands(resolve(d), client.commands);

  // Events
  await loadDirEvents(join(process.cwd(), "src", "events"), client);
  for (const r of regs) for (const d of (r.eventDirs || [])) await loadDirEvents(resolve(d), client);

  // Login
  await client.login(CONFIG.token);

  // If DEBUG_CHANNEL_ID configured, hook mirror now
  if (CONFIG.debugChannelId) {
    try {
      const ch = await client.channels.fetch(CONFIG.debugChannelId).catch(() => null);
      if (ch?.isTextBased?.()) {
        await logger.setMirror(async (msg) => { await ch.send({ content: msg }).catch(() => {}); });
        debugState.channelId = CONFIG.debugChannelId;
        logger.info("debug.mirror.ready", { channelId: CONFIG.debugChannelId });
      }
    } catch {}
  }

  // Graceful shutdown
  const shutdown = async (code = 0) => {
    try { await client.destroy(); } catch {}
    try { await mongoose.connection?.close?.(); } catch {}
    process.exit(code);
  };
  process.on("SIGINT",  () => { console.log("Shutting down (SIGINT)…");  shutdown(0); });
  process.on("SIGTERM", () => { console.log("Shutting down (SIGTERM)…"); shutdown(0); });
}

main().catch(e => { console.error("Fatal:", e); process.exit(1); });<|MERGE_RESOLUTION|>--- conflicted
+++ resolved
@@ -13,11 +13,8 @@
 import mongoose from "mongoose";
 import { ModerationLogService } from "./services/ModerationLogService.js";
 import { RuntimeModerationState } from "./services/RuntimeModerationState.js";
-<<<<<<< HEAD
 import { AllowedInviteService } from "./services/AllowedInviteService.js";
-=======
 import { VirusTotalService } from "./services/VirusTotalService.js";
->>>>>>> 69c8efb6
 
 async function main() {
   await connectMongo();
@@ -44,7 +41,6 @@
   container.set(TOKENS.StaffRoleService, new StaffRoleService());
   container.set(TOKENS.AntiSpamService, new AntiSpamService(CONFIG.antiSpam));
   container.set(TOKENS.RuntimeModerationState, new RuntimeModerationState());
-<<<<<<< HEAD
   const allowedInviteService = new AllowedInviteService();
   container.set(TOKENS.AllowedInviteService, allowedInviteService);
 
@@ -54,9 +50,7 @@
   } catch (err) {
     logger?.error?.("invite_guard.allowlist_preload_failed", { error: String(err?.message || err) });
   }
-=======
   container.set(TOKENS.VirusTotalService, new VirusTotalService(CONFIG.fileScanner?.virusTotal || {}, logger));
->>>>>>> 69c8efb6
 
   // Plugins
   const pluginDirs = (CONFIG.privateModuleDirs || []).map(p => resolve(process.cwd(), p));
