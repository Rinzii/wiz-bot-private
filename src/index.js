--- conflicted
+++ resolved
@@ -13,12 +13,9 @@
 import mongoose from "mongoose";
 import { ModerationLogService } from "./services/ModerationLogService.js";
 import { RuntimeModerationState } from "./services/RuntimeModerationState.js";
-<<<<<<< HEAD
 import { StaffMemberLogService } from "./services/StaffMemberLogService.js";
-=======
 import { AllowedInviteService } from "./services/AllowedInviteService.js";
 import { VirusTotalService } from "./services/VirusTotalService.js";
->>>>>>> 46154e99
 
 async function main() {
   await connectMongo();
@@ -46,13 +43,11 @@
   container.set(TOKENS.StaffRoleService, new StaffRoleService());
   container.set(TOKENS.AntiSpamService, new AntiSpamService(CONFIG.antiSpam));
   container.set(TOKENS.RuntimeModerationState, new RuntimeModerationState());
-<<<<<<< HEAD
   container.set(TOKENS.StaffMemberLogService, new StaffMemberLogService({
     channelMapService,
     fallbackChannelId: CONFIG.channels?.staffMemberLogId || "",
     logger
   }));
-=======
   const allowedInviteService = new AllowedInviteService();
   container.set(TOKENS.AllowedInviteService, allowedInviteService);
 
@@ -63,7 +58,6 @@
     logger?.error?.("invite_guard.allowlist_preload_failed", { error: String(err?.message || err) });
   }
   container.set(TOKENS.VirusTotalService, new VirusTotalService(CONFIG.fileScanner?.virusTotal || {}, logger));
->>>>>>> 46154e99
 
   // Plugins
   const pluginDirs = (CONFIG.privateModuleDirs || []).map(p => resolve(process.cwd(), p));
