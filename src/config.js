import "dotenv/config";
import { readFileSync, existsSync } from "node:fs";
import { join } from "node:path";

const cfgPath = join(process.cwd(), "configs.json");
const fileCfg = existsSync(cfgPath) ? JSON.parse(readFileSync(cfgPath, "utf8")) : {};
const channelsFileCfg = fileCfg?.channels || {};
const colorsFileCfg = fileCfg?.colors || {};

const envOr = (name, fallback) => {
  const v = process.env[name];
  return (v !== undefined && String(v).trim() !== "") ? v : fallback;
};
const toList = (v) => {
  if (!v) return [];
  if (Array.isArray(v)) return v;
  return String(v).split(",").map(s => s.trim()).filter(Boolean);
};
const toNumber = (v, fallback) => {
  if (v === undefined || v === null || v === "") return fallback;
  const n = Number(v);
  return Number.isFinite(n) ? n : fallback;
};

const parseColor = (value, fallback) => {
  if (value === undefined || value === null || value === "") return fallback;
  if (typeof value === "number" && Number.isFinite(value)) return value;
  const str = String(value).trim();
  if (!str) return fallback;
  const lower = str.toLowerCase();
  if (lower.startsWith("0x")) {
    const parsed = Number.parseInt(lower.slice(2), 16);
    return Number.isNaN(parsed) ? fallback : parsed;
  }
  if (str.startsWith("#")) {
    const parsed = Number.parseInt(str.slice(1), 16);
    return Number.isNaN(parsed) ? fallback : parsed;
  }
  const parsed = Number(str);
  return Number.isFinite(parsed) ? parsed : fallback;
};

const toBoolean = (v, fallback) => {
  if (v === undefined || v === null || v === "") return fallback;
  if (typeof v === "boolean") return v;
  const lower = String(v).trim().toLowerCase();
  if (["true", "1", "yes", "y", "on", "enable", "enabled"].includes(lower)) return true;
  if (["false", "0", "no", "n", "off", "disable", "disabled"].includes(lower)) return false;
  return fallback;
};

const parseColor = (value, fallback) => {
  if (value === undefined || value === null || value === "") return fallback;
  if (typeof value === "number" && Number.isInteger(value) && value >= 0) return value;
  if (typeof value === "string") {
    const trimmed = value.trim();
    if (!trimmed) return fallback;
    if (/^#?[0-9a-f]{6}$/i.test(trimmed)) {
      return Number.parseInt(trimmed.replace("#", ""), 16);
    }
    const numeric = Number(trimmed);
    if (Number.isFinite(numeric) && numeric >= 0) return Math.floor(numeric);
  }
  return fallback;
};

const antiSpamDefaults = {
  msgWindowMs: 15_000,
  msgMaxInWindow: 10,
  linkWindowMs: 45_000,
  linkMaxInWindow: 6
};
const antiSpamFileCfg = fileCfg?.antiSpam || {};
const brandNewDefaults = {
  enabled: true,
  thresholdMs: 30 * 60_000,
  alertChannelId: ""
};
const brandNewFileCfg = fileCfg?.brandNew || {};
<<<<<<< HEAD
const colorDefaults = {
  green: 0x57F287,
  red: 0xED4245,
  neutral: 0x5865F2
};
=======
const channelFileCfg = fileCfg?.channels || {};
const colorFileCfg = fileCfg?.colors || {};

const DEFAULT_ALERT_COLOR = 0xF05A66;

const staffActionLogId = envOr("CHANNELS__STAFF_ACTION_LOG", channelFileCfg.staff_action_log || "");
const alertColorRaw = envOr("COLORS__ALERT_COLOR", colorFileCfg.alert_color ?? "");
const alertColor = parseColor(alertColorRaw, DEFAULT_ALERT_COLOR);
const fileScannerDefaults = {
  enabled: true,
  prefixBytes: 512,
  staffFlagChannelKey: "flag_log",
  staffActionChannelKey: "action_log",
  vtActionThreshold: 5,
  vtMuteDurationMs: 24 * 60 * 60_000
};
const fileScannerFileCfg = fileCfg?.fileScanner || {};
const virusTotalDefaults = {
  apiKey: "",
  pollIntervalMs: 5000,
  maxPolls: 12,
  maxFileBytes: 32 * 1024 * 1024
};
const virusTotalFileCfg = fileScannerFileCfg?.virusTotal || fileCfg?.virusTotal || {};
>>>>>>> 46154e99

export const CONFIG = {
  token: envOr("DISCORD_TOKEN", fileCfg?.discord?.token || ""),
  clientId: envOr("DISCORD_CLIENT_ID", fileCfg?.discord?.clientId || ""),
  mongoUri: envOr("MONGO_URI", fileCfg?.mongo?.uri || "mongodb://localhost:27017/discord_modbot"),
  devGuildIds: toList(envOr("DEV_GUILD_IDS", fileCfg?.discord?.devGuildIds || [])),
  privateModuleDirs: toList(envOr("PRIVATE_MODULE_DIRS", fileCfg?.privateModuleDirs || [])),
  modLogChannelId: envOr("MOD_LOG_CHANNEL_ID", fileCfg?.modLogChannelId || ""),
  logLevel: envOr("LOG_LEVEL", "info"),
  debugChannelId: envOr("DEBUG_CHANNEL_ID", ""),
  channels: {
    staffMemberLogId: envOr("STAFF_MEMBER_LOG_CHANNEL_ID", channelsFileCfg.staff_member_log ?? channelsFileCfg.staffMemberLogId ?? "")
  },
  antiSpam: {
    msgWindowMs: toNumber(envOr("ANTISPAM_MSG_WINDOW_MS", antiSpamFileCfg.msgWindowMs ?? antiSpamDefaults.msgWindowMs), antiSpamDefaults.msgWindowMs),
    msgMaxInWindow: toNumber(envOr("ANTISPAM_MSG_MAX", antiSpamFileCfg.msgMaxInWindow ?? antiSpamDefaults.msgMaxInWindow), antiSpamDefaults.msgMaxInWindow),
    linkWindowMs: toNumber(envOr("ANTISPAM_LINK_WINDOW_MS", antiSpamFileCfg.linkWindowMs ?? antiSpamDefaults.linkWindowMs), antiSpamDefaults.linkWindowMs),
    linkMaxInWindow: toNumber(envOr("ANTISPAM_LINK_MAX", antiSpamFileCfg.linkMaxInWindow ?? antiSpamDefaults.linkMaxInWindow), antiSpamDefaults.linkMaxInWindow)
  },
  brandNew: {
    enabled: toBoolean(envOr("BRAND_NEW_ENABLED", brandNewFileCfg.enabled ?? brandNewDefaults.enabled), brandNewDefaults.enabled),
    thresholdMs: toNumber(envOr("BRAND_NEW_THRESHOLD_MS", brandNewFileCfg.thresholdMs ?? brandNewDefaults.thresholdMs), brandNewDefaults.thresholdMs),
    alertChannelId: envOr("BRAND_NEW_ALERT_CHANNEL_ID", brandNewFileCfg.alertChannelId ?? brandNewDefaults.alertChannelId) || ""
  },
<<<<<<< HEAD
  colors: {
    green: parseColor(envOr("COLOR_GREEN", colorsFileCfg.green ?? colorDefaults.green), colorDefaults.green),
    red: parseColor(envOr("COLOR_RED", colorsFileCfg.red ?? colorDefaults.red), colorDefaults.red),
    neutral: parseColor(envOr("COLOR_DEFAULT", colorsFileCfg.default ?? colorsFileCfg.neutral ?? colorDefaults.neutral), colorDefaults.neutral)
=======
  channels: {
    staffActionLogId: staffActionLogId || ""
  },
  colors: {
    alert: alertColor
  fileScanner: {
    enabled: toBoolean(envOr("FILE_SCANNER_ENABLED", fileScannerFileCfg.enabled ?? fileScannerDefaults.enabled), fileScannerDefaults.enabled),
    prefixBytes: toNumber(envOr("FILE_SCANNER_PREFIX_BYTES", fileScannerFileCfg.prefixBytes ?? fileScannerDefaults.prefixBytes), fileScannerDefaults.prefixBytes),
    staffFlagChannelKey: envOr("FILE_SCANNER_FLAG_CHANNEL_KEY", fileScannerFileCfg.staffFlagChannelKey ?? fileScannerDefaults.staffFlagChannelKey) || "",
    staffActionChannelKey: envOr("FILE_SCANNER_ACTION_CHANNEL_KEY", fileScannerFileCfg.staffActionChannelKey ?? fileScannerDefaults.staffActionChannelKey) || "",
    vtActionThreshold: toNumber(envOr("FILE_SCANNER_VT_THRESHOLD", fileScannerFileCfg.vtActionThreshold ?? fileScannerDefaults.vtActionThreshold), fileScannerDefaults.vtActionThreshold),
    vtMuteDurationMs: toNumber(envOr("FILE_SCANNER_MUTE_DURATION_MS", fileScannerFileCfg.vtMuteDurationMs ?? fileScannerDefaults.vtMuteDurationMs), fileScannerDefaults.vtMuteDurationMs),
    virusTotal: {
      apiKey: envOr("VIRUSTOTAL_API_KEY", virusTotalFileCfg.apiKey ?? virusTotalDefaults.apiKey) || "",
      pollIntervalMs: toNumber(envOr("VIRUSTOTAL_POLL_INTERVAL_MS", virusTotalFileCfg.pollIntervalMs ?? virusTotalDefaults.pollIntervalMs), virusTotalDefaults.pollIntervalMs),
      maxPolls: toNumber(envOr("VIRUSTOTAL_MAX_POLLS", virusTotalFileCfg.maxPolls ?? virusTotalDefaults.maxPolls), virusTotalDefaults.maxPolls),
      maxFileBytes: toNumber(envOr("VIRUSTOTAL_MAX_FILE_BYTES", virusTotalFileCfg.maxFileBytes ?? virusTotalDefaults.maxFileBytes), virusTotalDefaults.maxFileBytes)
    }
>>>>>>> 46154e99
  }
};

if (!CONFIG.token || !CONFIG.clientId) {
  console.warn("[config] Missing DISCORD_TOKEN or DISCORD_CLIENT_ID. Set env vars!");
}<|MERGE_RESOLUTION|>--- conflicted
+++ resolved
@@ -77,13 +77,11 @@
   alertChannelId: ""
 };
 const brandNewFileCfg = fileCfg?.brandNew || {};
-<<<<<<< HEAD
 const colorDefaults = {
   green: 0x57F287,
   red: 0xED4245,
   neutral: 0x5865F2
 };
-=======
 const channelFileCfg = fileCfg?.channels || {};
 const colorFileCfg = fileCfg?.colors || {};
 
@@ -108,7 +106,6 @@
   maxFileBytes: 32 * 1024 * 1024
 };
 const virusTotalFileCfg = fileScannerFileCfg?.virusTotal || fileCfg?.virusTotal || {};
->>>>>>> 46154e99
 
 export const CONFIG = {
   token: envOr("DISCORD_TOKEN", fileCfg?.discord?.token || ""),
@@ -133,12 +130,10 @@
     thresholdMs: toNumber(envOr("BRAND_NEW_THRESHOLD_MS", brandNewFileCfg.thresholdMs ?? brandNewDefaults.thresholdMs), brandNewDefaults.thresholdMs),
     alertChannelId: envOr("BRAND_NEW_ALERT_CHANNEL_ID", brandNewFileCfg.alertChannelId ?? brandNewDefaults.alertChannelId) || ""
   },
-<<<<<<< HEAD
   colors: {
     green: parseColor(envOr("COLOR_GREEN", colorsFileCfg.green ?? colorDefaults.green), colorDefaults.green),
     red: parseColor(envOr("COLOR_RED", colorsFileCfg.red ?? colorDefaults.red), colorDefaults.red),
     neutral: parseColor(envOr("COLOR_DEFAULT", colorsFileCfg.default ?? colorsFileCfg.neutral ?? colorDefaults.neutral), colorDefaults.neutral)
-=======
   channels: {
     staffActionLogId: staffActionLogId || ""
   },
@@ -157,7 +152,6 @@
       maxPolls: toNumber(envOr("VIRUSTOTAL_MAX_POLLS", virusTotalFileCfg.maxPolls ?? virusTotalDefaults.maxPolls), virusTotalDefaults.maxPolls),
       maxFileBytes: toNumber(envOr("VIRUSTOTAL_MAX_FILE_BYTES", virusTotalFileCfg.maxFileBytes ?? virusTotalDefaults.maxFileBytes), virusTotalDefaults.maxFileBytes)
     }
->>>>>>> 46154e99
   }
 };
 
